--- conflicted
+++ resolved
@@ -1,5 +1,6 @@
 package bench;
 
+import com.sun.jna.WString;
 import org.openjdk.jcstress.Main;
 import org.openjdk.jcstress.annotations.*;
 import org.openjdk.jcstress.infra.results.L_Result;
@@ -12,17 +13,15 @@
         Main.main(args);
     }
 
-<<<<<<< HEAD
-
-   public static class AtomicTrasformerArray extends AtomicTransferArray<Integer> {
-=======
-    public static class AtomicTrasformerArray extends AtomicTransferArray<String> {
->>>>>>> 4319cd7e
+    public static class AtomicTrasformerArray extends AtomicTransferArray<Integer> {
 
         public AtomicTrasformerArray() {
-            super(4);
+            super(2);
         }
 
+        public Integer set(int i) {
+            return set(i, i);
+        }
         public String getResult() {
             return super.toString();
         }
@@ -33,29 +32,18 @@
     public static class JcstressTest extends AtomicTrasformerArray {
         @Actor
         public void actor1() {
-<<<<<<< HEAD
+            set(0);
             resize(4);
-            set(0, 0);
+            set(2);
             resize(4);
-            set(2, null);
-=======
-            set(0, "0");
-            set(2, "2");
->>>>>>> 4319cd7e
-            resize(8);
         }
 
         @Actor
         public void actor2() {
-<<<<<<< HEAD
+            set(1);
             resize(4);
-            set(0, null);
+            set(3);
             resize(4);
-            set(2, 2);
-=======
-            set(1, "1");
->>>>>>> 4319cd7e
-            resize(8);
         }
         @Arbiter
         public void result(L_Result l) {
