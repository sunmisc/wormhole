package sunmisc.utils.concurrent.lists;

import java.io.Serial;
import java.io.Serializable;
import java.lang.invoke.MethodHandles;
import java.lang.invoke.VarHandle;
import java.util.*;
import java.util.concurrent.locks.StampedLock;
<<<<<<< HEAD
import java.util.function.*;
=======
import java.util.function.Consumer;
import java.util.function.Predicate;
import java.util.function.Supplier;
import java.util.function.UnaryOperator;
>>>>>>> 0a61062b

/**
 *
 * A thread-safe variant of {@link java.util.ArrayList}
 * This implementation is intermediate between
 * <p>fast {@code get} ({@link java.util.concurrent.CopyOnWriteArrayList})
 * <p>and fast write {@link Collections#synchronizedList Collections.synchronizedList}}
 * <p>Reading from a list by index is possibly optimistic lock (without a lock).
 * <p>
 * This implementation uses StampedLock
 * For safe access by index and for a quick indicator of size, atomic size is used
 * inside the lock it can be read as plain, but still write release for safe reading outside the lock,
 * <p>
 * The iterator works like in ArrayList ({@link ListIterator#add}, {@link ListIterator#set}, {@link ListIterator#remove})
 * except that the iterator in this implementation will never throw a {@code ConcurrentModificationException}
 *
 * <p>Memory consistency effects: As with other concurrent
 * collections, actions in a thread prior to placing an object into a
 * {@code ConcurrentArrayList}
 * <a href="package-summary.html#MemoryVisibility"><i>happen-before</i></a>
 * actions after the access or removal of that element from
 * the {@code ConcurrentArrayList} in another thread.
 *
 * @author Sunmisc Unsafe
 * @param <E> the type of elements in this list
 */
public class ConcurrentArrayList<E>
        implements List<E>, RandomAccess, Serializable {
    @Serial
    private static final long serialVersionUID = 6746284661999574553L;
<<<<<<< HEAD
    private static final int SPINS = 1 << 7;
    private static final int DEFAULT_CAPACITY = 0;
    private final StampedLock lock = new StampedLock();

=======
    private static final int DEFAULT_CAPACITY = 10;

    private static final int SPINS = 1 << 8;
    private final StampedLock lock = new StampedLock();
>>>>>>> 0a61062b
    private int size;
    private E[] elements;

    public ConcurrentArrayList() {
        this(DEFAULT_CAPACITY);
    }
    @SuppressWarnings("unchecked")
    public ConcurrentArrayList(int initialCapacity) {
        elements = (E[]) new Object[Math.max(1, initialCapacity)];
    }
    @SuppressWarnings("unchecked")
    public ConcurrentArrayList(Collection<? extends E> c) {
        this((E[]) c.toArray());
    }
    // for subList
    private ConcurrentArrayList(E[] elements) {
        this.elements = elements;
        this.size = elements.length;
    }

<<<<<<< HEAD
    private <R> R readLock(Supplier<R> supplier, int spins) {
        int spin = Thread.currentThread().isVirtual() ? 1 : spins;
        final StampedLock sl = lock;
        long stamp = 0;
        try {
            for (; ;) {
                if (spin == 0)
                    stamp = sl.readLock();
                else {
                    stamp = sl.tryOptimisticRead();
                    --spin;
                }
                if (stamp != 0) {
                    R result = supplier.get();
                    if (sl.validate(stamp))
                        return result;
                }
                Thread.onSpinWait();
            }
        } finally {
            if (StampedLock.isReadLockStamp(stamp))
                sl.unlockRead(stamp);
        }
=======
    @Override
    public E get(int index) {
        return readLock(() -> {
            Objects.checkIndex(index, size());
            // VarHandle.loadLoadFence();
            return elementsAsOpaque()[index];
        });
>>>>>>> 0a61062b
    }
    @Override
    public E get(int index) {
        final Supplier<E> result = readLock(() -> {
            final int sz = size;
            final E[] es = elements;
            final E val = index < es.length ? es[index] : null;
            return () -> {
                Objects.checkIndex(index, sz);
                return val;
            };
        }, SPINS);
        return result.get();
    }

    @Override
    public E getFirst() {
<<<<<<< HEAD
        final Supplier<E> result = readLock(() -> {
            final int sz = size;
            final E[] es = elements;
            final E val = es[0];
            return () -> {
                if (sz == 0) throw new NoSuchElementException();
                return val;
            };
        }, SPINS);
        return result.get();
=======
        return readLock(() -> {
            if (size() == 0) throw new NoSuchElementException();
            // VarHandle.loadLoadFence();
            return elementsAsOpaque()[0];
        });
>>>>>>> 0a61062b
    }

    @Override
    public E getLast() {
<<<<<<< HEAD
        final Supplier<E> result = readLock(() -> {
            final int sz = size, index = sz - 1;
            final E[] es = elements;

            final E val = index < es.length && index >= 0
                    ? es[index] : null;
            return () -> {
                if (sz == 0) throw new NoSuchElementException();
                return val;
            };
        }, SPINS);
        return result.get();
=======
        return readLock(() -> {
            final int s = size();
            if (s == 0) throw new NoSuchElementException();
            // VarHandle.loadLoadFence();
            return elementsAsOpaque()[s - 1];
        });
    }
    private <R> R readLock(Supplier<R> supplier) {
        int spin = Thread.currentThread().isVirtual() ? 1 : SPINS;
        final StampedLock sl = lock;
        long stamp = 0;
        try {
            for (; ;) {
                if (spin == 0)
                    stamp = sl.readLock();
                else {
                    --spin;
                    stamp = sl.tryOptimisticRead();
                }
                if (stamp != 0) {
                    R result = supplier.get();
                    if (sl.validate(stamp))
                        return result;
                }
                Thread.onSpinWait();
            }
        } finally {
            if (spin == 0)
                sl.unlockRead(stamp);
        }
>>>>>>> 0a61062b
    }

    @Override
    public boolean add(E e) {
        Objects.requireNonNull(e);
        final long stamp = lock.writeLock();
        try {
            int index = size, n = index + 1;
<<<<<<< HEAD
            E[] es = elements;
            if (es.length <= index)
                elements = es = allocateNextArray(es, n);
            es[index] = e;
=======
            E[] arr = elements;
            if (arr.length <= index) {
                arr = allocateNextArray(arr, n);
                updateArray(arr);
                // StoreStoreFence
            }
            arr[index] = e;
>>>>>>> 0a61062b
            updateSize(n);
        } finally {
            lock.unlock(stamp);
        }
        return true;
    }

    @Override
    public E set(int index, E element) {
        final long stamp = lock.writeLock();
        try {
            Objects.checkIndex(index, size);

            E oldValue = elements[index];
            elements[index] = element;

            return oldValue;
        } finally {
            lock.unlockWrite(stamp);
        }
    }

    @Override
    public void add(int index, E element) {
<<<<<<< HEAD
        final long stamp = lock.writeLock();
=======
        long stamp = lock.writeLock();
>>>>>>> 0a61062b
        try {
            Objects.checkIndex(index, size + 1);
            addTo(index, element);
        } finally {
            lock.unlockWrite(stamp);
        }
    }
    private void addTo(int index, E element) {
        final int s = size, n = s + 1;
        E[] es = elements;
<<<<<<< HEAD
        if (s == es.length)
            elements = es = allocateNextArray(es, n);
=======
        if (s == es.length) {
            es = allocateNextArray(es, n);
            updateArray(es);
            // StoreStoreFence
        }
>>>>>>> 0a61062b
        System.arraycopy(es, index,
                es, index + 1,
                s - index);
        es[index] = element;

        updateSize(n);
    }

    @Override
    public E remove(int index) {
<<<<<<< HEAD
=======
        Objects.checkIndex(index, size());
>>>>>>> 0a61062b
        final long stamp = lock.writeLock();
        try {
            Objects.checkIndex(index, size);
            return fastRemove(index);
        } finally {
            lock.unlockWrite(stamp);
        }
    }
    private E fastRemove(int index) {
        assert lock.isWriteLocked();

        E[] es = elements;
        E oldVal = es[index];
        final int newSize = size - 1;
        if (newSize > index)
            System.arraycopy(es, index + 1, es, index, newSize - index);
        es[newSize] = null;
        updateSize(newSize);
        return oldVal;
    }
    @Override
    public boolean remove(Object o) {
        final long stamp = lock.writeLock();
        try {
            int i = indexOfRange(o, 0, size);
            if (i < 0)
                return false;
            fastRemove(i);
            return true;
        } finally {
            lock.unlockWrite(stamp);
        }
    }
    @Override
    public void clear() {
        final long stamp = lock.writeLock();
        try {
            // order is not important
            updateSize(0);
            // help gc
            Arrays.fill(elements, null);
        } finally {
            lock.unlockWrite(stamp);
        }
    }

    @Override
    public int size() {
        return (int) SIZE.getAcquire(this);
    }

    private void updateSize(int v) {
        SIZE.setRelease(this, v);
    }

    @Override
    public boolean isEmpty() {
        return size() == 0;
    }

<<<<<<< HEAD
=======
    private void updateSize(int v) {
        SIZE.setOpaque(this, v);
    }
    private void updateArray(E[] v) {
        ARRAY.setOpaque(this, v);
        VarHandle.storeStoreFence();
    }

    @SuppressWarnings("unchecked")
    private E[] elementsAsOpaque() {
        return (E[]) ARRAY.getOpaque(this);
    }

>>>>>>> 0a61062b
    @Override
    public boolean contains(Object o) {
        return indexOf(o) >= 0;
    }

    @Override
    public Iterator<E> iterator() {
        return new ListItr<>(this, 0);
    }

    @Override
    public int indexOf(Object o) {
        final long stamp = lock.readLock();
        try {
            return indexOfRange(o, 0, size);
        } finally {
            lock.unlockRead(stamp);
        }
    }

    @Override
    public int lastIndexOf(Object o) {
        final long stamp = lock.readLock();
        try {
            return lastIndexOfRange(o, 0, size);
        } finally {
            lock.unlockRead(stamp);
        }
    }

    @Override
    public ListIterator<E> listIterator() {
        return new ListItr<>(this, 0);
    }

    int indexOfRange(Object o, int start, int end) {
        Object[] es = elements;
        for (int i = start; i < end; i++) {
            if (Objects.equals(es[i], o))
                return i;
        }
        return -1;
    }
    int lastIndexOfRange(Object o, int start, int end) {
        Object[] es = elements;
        for (int i = end - 1; i >= start; i--) {
            if (Objects.equals(es[i], o))
                return i;
        }
        return -1;
    }

    @Override
    public void sort(Comparator<? super E> c) {
        Objects.requireNonNull(c);

        final long stamp = lock.writeLock();
        try {
            Arrays.sort(elements, 0, size, c);
        } finally {
            lock.unlockWrite(stamp);
        }
    }

    @Override
    public Object[] toArray() {
        final long stamp = lock.readLock();
        try {
            return Arrays.copyOf(elements, size);
        } finally {
            lock.unlockRead(stamp);
        }
    }
    @Override
    @SuppressWarnings("unchecked")
    public <T> T[] toArray(T[] a) {
        final long stamp = lock.readLock();
        try {
            int sz = size;
            if (a.length < sz)
                return (T[]) Arrays.copyOf(elements, sz, a.getClass());
            System.arraycopy(elements, 0, a, 0, sz);
            if (a.length > sz)
                a[sz] = null;
            return a;
        } finally {
            lock.unlockRead(stamp);
        }
    }

    @Override
    public boolean containsAll(Collection<?> c) {
        Objects.requireNonNull(c);
        final long stamp = lock.readLock();

        try {
            final int sz = size;
            for (Object e : c) {
                if (indexOfRange(e, 0, sz) < 0)
                    return false;
            }
        } finally {
            lock.unlockRead(stamp);
        }
        return true;
    }

    @Override
    public boolean addAll(Collection<? extends E> c) {
        Objects.requireNonNull(c);
        if (c.isEmpty()) return false;
        final long stamp = lock.writeLock();
        try {
            addAll0(size, c);
        } finally {
            lock.unlockWrite(stamp);
        }
        return true;
    }

    @Override
    public boolean addAll(int index, Collection<? extends E> c) {
        Objects.requireNonNull(c);
        if (c.isEmpty()) return false;
        final long stamp = lock.writeLock();
        try {
            addAll0(index, c);
        } finally {
            lock.unlockWrite(stamp);
        }
        return true;
    }
    private void addAll0(int index, Collection<? extends E> c) {
        int ts = c.size();

<<<<<<< HEAD
        E[] es = elements;
        final int s = size, newSize = s + ts;

        if (ts > es.length - s)
            elements = es = allocateNextArray(es, newSize);
        int numMoved = s - index;
        if (numMoved > 0)
            System.arraycopy(es, index,
                    es, index + ts,
                    numMoved);
        int i = index;
        for (E e : c)
            es[i++] = e;
=======
        E[] elementData = elements;
        final int s = size, newSize = s + ts;

        if (ts > elementData.length - s) {
            elementData = allocateNextArray(elementData, newSize);
            updateArray(elementData);
            // StoreStoreFence
        }
        int numMoved = s - index;
        if (numMoved > 0)
            System.arraycopy(elementData, index,
                    elementData, index + ts,
                    numMoved);
        int i = index;
        for (E e : c)
            elementData[i++] = e;
>>>>>>> 0a61062b
        updateSize(newSize);
    }


    @Override
    public boolean removeAll(Collection<?> c) {
        Objects.requireNonNull(c);

        final long stamp = lock.writeLock();
        try {
            return batchRemove(c, false);
        } finally {
            lock.unlockWrite(stamp);
        }
    }

    @Override
    public boolean removeIf(Predicate<? super E> filter) {
        Objects.requireNonNull(filter);

        final long stamp = lock.writeLock();
        try {
            final E[] es = elements;
            // Optimize for initial run of survivors
            int i = 0, end = size;
            for (; i < end && !filter.test(es[i]); i++);
            // Tolerate predicates that reentrantly access the collection for
            // read (but writers still get CME), so traverse once to find
            // elements to delete, a second pass to physically expunge.
            if (i < end) {
                final int beg = i;
                final long[] deathRow = nBits(end - beg);
                deathRow[0] = 1L;   // set bit 0
                for (i = beg + 1; i < end; i++)
                    if (filter.test(es[i]))
                        setBit(deathRow, i - beg);
                int w = beg;
                for (i = beg; i < end; i++)
                    if (isClear(deathRow, i - beg))
                        es[w++] = es[i];
                shiftTailOverGap(es, w, end);
                return true;
            } else
                return false;
        } finally {
            lock.unlockWrite(stamp);
        }
    }
    // A tiny bit set implementation

    private static long[] nBits(int n) {
        return new long[((n - 1) >> 6) + 1];
    }
    private static void setBit(long[] bits, int i) {
        bits[i >> 6] |= 1L << i;
    }
    private static boolean isClear(long[] bits, int i) {
        return (bits[i >> 6] & (1L << i)) == 0;
    }

    @Override
    public boolean retainAll(Collection<?> c) {
        Objects.requireNonNull(c);

        final long stamp = lock.writeLock();
        try {
            return batchRemove(c, true);
        } finally {
            lock.unlockWrite(stamp);
        }
    }

    @Override
    public void replaceAll(UnaryOperator<E> operator) {
        Objects.requireNonNull(operator);
        final long stamp = lock.writeLock();
        try {
            E[] es = elements;
            for (int i = 0, n = size; i < n; ++i)
                es[i] = operator.apply(es[i]);
        } finally {
            lock.unlockWrite(stamp);
        }
    }

    private boolean batchRemove(Collection<?> c, boolean complement) {
        Objects.requireNonNull(c);

        assert lock.isWriteLocked();

        final E[] es = elements;
        int r, end = size;
        // Optimize for initial run of survivors
        for (r = 0;; r++) {
            if (r == end)
                return false;
            else if (c.contains(es[r]) != complement)
                break;
        }
        int w = r++;
        try {
            for (; r < end; r++) {
                E e = es[r];
                if (c.contains(e) == complement)
                    es[w++] = e;
            }
        } finally {
            shiftTailOverGap(es, w, end);
        }
        return true;
    }
<<<<<<< HEAD
    private void shiftTailOverGap(E[] es, int lo, int hi) {
        final int newSize = hi - (hi - lo);
        Arrays.fill(es, newSize, hi, null);
=======
    private void shiftTailOverGap(Object[] es, int lo, int hi) {
        int newSize = hi - (hi - lo);
        for (int i = newSize; i < hi; i++)
            es[i] = null;
>>>>>>> 0a61062b
        updateSize(newSize);
    }
    private E[] allocateNextArray(E[] oldArray, int minCapacity) {
        int oldCapacity = oldArray.length,
                newCapacity = Math.max(
                        minCapacity,
                        oldCapacity + 1);
        return Arrays.copyOf(oldArray, newCapacity);
    }
    @Override
    public ListIterator<E> listIterator(int index) {
        Objects.checkIndex(index, size());
        return new ListItr<>(this, index);
    }

    @Override
    public List<E> subList(int fromIndex, int toIndex) {
        final long stamp = lock.readLock();
        try {
<<<<<<< HEAD
            Objects.checkFromToIndex(fromIndex, toIndex, size);
=======
            int sz = size;

            Objects.checkFromToIndex(fromIndex, toIndex, sz);
>>>>>>> 0a61062b

            // to prevent memory leaks (by holding the current list)
            // we honestly copy (I was also too lazy to implement another list)
            E[] es = Arrays.copyOfRange(elements, fromIndex, toIndex);

            return new ConcurrentArrayList<>(es);
        } finally {
            lock.unlockRead(stamp);
        }
    }

    @Override
<<<<<<< HEAD
=======
    public void forEach(Consumer<? super E> action) {
        Objects.requireNonNull(action);
        long stamp = lock.readLock();
        try {
            E[] es = elements;
            for (int i = 0, n = size; i < n; ++i)
                action.accept(es[i]);
        } finally {
            lock.unlockRead(stamp);
        }
    }

    @Override
>>>>>>> 0a61062b
    public Spliterator<E> spliterator() {
        return Spliterators.spliterator(this,
                Spliterator.ORDERED |
                        Spliterator.NONNULL |
                        Spliterator.CONCURRENT);
    }

    private static class ListItr<E> implements ListIterator<E> {
        private final ConcurrentArrayList<E> list;
        private E prev, next;
        private int index;
        private boolean focused;

        ListItr(ConcurrentArrayList<E> list, int startIndex) {
            this.list = list;
            this.index = startIndex;
            advance();
        }

        @Override
        public boolean hasNext() {
            return next != null;
        }

        @Override
        public boolean hasPrevious() {
            return prev != null;
        }

        @Override
        public E next() {
            final E e = next;
            if (e == null)
                throw new NoSuchElementException();
            ++index;
            focused = true;
            advance();
            return e;
        }
        @Override
        public E previous() {
            final E e = prev;
            if (e == null)
                throw new NoSuchElementException();
            --index;
            focused = true;
            advance();
            return e;
        }

        @Override
        public int nextIndex() {
            return index;
        }

        @Override
        public int previousIndex() {
            return index - 1;
        }

        @Override
        public void remove() {
            if (!focused)
                throw new IllegalStateException();
            final int i = index;
            try {
<<<<<<< HEAD
                list.remove(i);
=======
                if (i < list.size)
                    list.fastRemove(i);
>>>>>>> 0a61062b
            } finally {
                focused = false;
            }
        }

        @Override
        public void set(E e) {
            if (!focused)
                throw new IllegalStateException();
            final int i = index;
            try {
<<<<<<< HEAD
                list.set(i, e);
=======
                if (i < list.size)
                    list.elements[i] = e;
>>>>>>> 0a61062b
            } finally {
                focused = false;
            }
        }

        @Override
        public void add(E e) {
            if (!focused)
                throw new IllegalStateException();
            final int i = index;
            try {
<<<<<<< HEAD
                list.addTo(i, e);
=======
                if (i < list.size)
                    list.addTo(i, e);
>>>>>>> 0a61062b
            } finally {
                focused = false;
            }
        }

        private void advance() {
            final int i = index, p = i - 1;
            record Pair<E>(E prev, E next) { }

<<<<<<< HEAD
            final Runnable command = list.readLock(() -> {
                final int n = list.size;
                final E[] es = list.elements;

                final E prev = p < 0  ? null : es[p];
                final E next = i >= n ? null : es[i];

                return () -> {
                    this.next = next;
                    this.prev = prev;
                };
            }, 4);
            command.run();
=======
            final Pair<E> pair = list.readLock(() -> {
                int u = list.size();
                // VarHandle.loadLoadFence();
                final E[] es = list.elementsAsOpaque();

                final E prev = p < 0  ? null : es[p];
                final E next = i >= u ? null : es[i];

                return new Pair<>(prev, next);
            });
            next = pair.next;
            prev = pair.prev;
>>>>>>> 0a61062b
        }
    }
    private static final VarHandle SIZE, ARRAY;
    static {
        try {
            MethodHandles.Lookup l = MethodHandles.lookup();
            SIZE = l.findVarHandle(ConcurrentArrayList.class,
                    "size", int.class);
<<<<<<< HEAD
=======
            ARRAY = l.findVarHandle(ConcurrentArrayList.class,
                    "elements", Object[].class);
>>>>>>> 0a61062b
        } catch (ReflectiveOperationException e) {
            throw new ExceptionInInitializerError(e);
        }
    }
}<|MERGE_RESOLUTION|>--- conflicted
+++ resolved
@@ -6,14 +6,10 @@
 import java.lang.invoke.VarHandle;
 import java.util.*;
 import java.util.concurrent.locks.StampedLock;
-<<<<<<< HEAD
-import java.util.function.*;
-=======
 import java.util.function.Consumer;
 import java.util.function.Predicate;
 import java.util.function.Supplier;
 import java.util.function.UnaryOperator;
->>>>>>> 0a61062b
 
 /**
  *
@@ -44,17 +40,10 @@
         implements List<E>, RandomAccess, Serializable {
     @Serial
     private static final long serialVersionUID = 6746284661999574553L;
-<<<<<<< HEAD
-    private static final int SPINS = 1 << 7;
-    private static final int DEFAULT_CAPACITY = 0;
-    private final StampedLock lock = new StampedLock();
-
-=======
     private static final int DEFAULT_CAPACITY = 10;
 
     private static final int SPINS = 1 << 8;
     private final StampedLock lock = new StampedLock();
->>>>>>> 0a61062b
     private int size;
     private E[] elements;
 
@@ -63,8 +52,10 @@
     }
     @SuppressWarnings("unchecked")
     public ConcurrentArrayList(int initialCapacity) {
-        elements = (E[]) new Object[Math.max(1, initialCapacity)];
-    }
+        initialCapacity = Math.max(1, initialCapacity);
+        elements = (E[]) new Object[initialCapacity];
+    }
+
     @SuppressWarnings("unchecked")
     public ConcurrentArrayList(Collection<? extends E> c) {
         this((E[]) c.toArray());
@@ -75,31 +66,6 @@
         this.size = elements.length;
     }
 
-<<<<<<< HEAD
-    private <R> R readLock(Supplier<R> supplier, int spins) {
-        int spin = Thread.currentThread().isVirtual() ? 1 : spins;
-        final StampedLock sl = lock;
-        long stamp = 0;
-        try {
-            for (; ;) {
-                if (spin == 0)
-                    stamp = sl.readLock();
-                else {
-                    stamp = sl.tryOptimisticRead();
-                    --spin;
-                }
-                if (stamp != 0) {
-                    R result = supplier.get();
-                    if (sl.validate(stamp))
-                        return result;
-                }
-                Thread.onSpinWait();
-            }
-        } finally {
-            if (StampedLock.isReadLockStamp(stamp))
-                sl.unlockRead(stamp);
-        }
-=======
     @Override
     public E get(int index) {
         return readLock(() -> {
@@ -107,60 +73,19 @@
             // VarHandle.loadLoadFence();
             return elementsAsOpaque()[index];
         });
->>>>>>> 0a61062b
-    }
-    @Override
-    public E get(int index) {
-        final Supplier<E> result = readLock(() -> {
-            final int sz = size;
-            final E[] es = elements;
-            final E val = index < es.length ? es[index] : null;
-            return () -> {
-                Objects.checkIndex(index, sz);
-                return val;
-            };
-        }, SPINS);
-        return result.get();
     }
 
     @Override
     public E getFirst() {
-<<<<<<< HEAD
-        final Supplier<E> result = readLock(() -> {
-            final int sz = size;
-            final E[] es = elements;
-            final E val = es[0];
-            return () -> {
-                if (sz == 0) throw new NoSuchElementException();
-                return val;
-            };
-        }, SPINS);
-        return result.get();
-=======
         return readLock(() -> {
             if (size() == 0) throw new NoSuchElementException();
             // VarHandle.loadLoadFence();
             return elementsAsOpaque()[0];
         });
->>>>>>> 0a61062b
     }
 
     @Override
     public E getLast() {
-<<<<<<< HEAD
-        final Supplier<E> result = readLock(() -> {
-            final int sz = size, index = sz - 1;
-            final E[] es = elements;
-
-            final E val = index < es.length && index >= 0
-                    ? es[index] : null;
-            return () -> {
-                if (sz == 0) throw new NoSuchElementException();
-                return val;
-            };
-        }, SPINS);
-        return result.get();
-=======
         return readLock(() -> {
             final int s = size();
             if (s == 0) throw new NoSuchElementException();
@@ -191,7 +116,6 @@
             if (spin == 0)
                 sl.unlockRead(stamp);
         }
->>>>>>> 0a61062b
     }
 
     @Override
@@ -200,12 +124,6 @@
         final long stamp = lock.writeLock();
         try {
             int index = size, n = index + 1;
-<<<<<<< HEAD
-            E[] es = elements;
-            if (es.length <= index)
-                elements = es = allocateNextArray(es, n);
-            es[index] = e;
-=======
             E[] arr = elements;
             if (arr.length <= index) {
                 arr = allocateNextArray(arr, n);
@@ -213,7 +131,6 @@
                 // StoreStoreFence
             }
             arr[index] = e;
->>>>>>> 0a61062b
             updateSize(n);
         } finally {
             lock.unlock(stamp);
@@ -223,13 +140,13 @@
 
     @Override
     public E set(int index, E element) {
-        final long stamp = lock.writeLock();
+        Objects.checkIndex(index, size());
+        long stamp = lock.writeLock();
         try {
             Objects.checkIndex(index, size);
 
             E oldValue = elements[index];
             elements[index] = element;
-
             return oldValue;
         } finally {
             lock.unlockWrite(stamp);
@@ -238,11 +155,7 @@
 
     @Override
     public void add(int index, E element) {
-<<<<<<< HEAD
-        final long stamp = lock.writeLock();
-=======
         long stamp = lock.writeLock();
->>>>>>> 0a61062b
         try {
             Objects.checkIndex(index, size + 1);
             addTo(index, element);
@@ -253,16 +166,11 @@
     private void addTo(int index, E element) {
         final int s = size, n = s + 1;
         E[] es = elements;
-<<<<<<< HEAD
-        if (s == es.length)
-            elements = es = allocateNextArray(es, n);
-=======
         if (s == es.length) {
             es = allocateNextArray(es, n);
             updateArray(es);
             // StoreStoreFence
         }
->>>>>>> 0a61062b
         System.arraycopy(es, index,
                 es, index + 1,
                 s - index);
@@ -273,10 +181,7 @@
 
     @Override
     public E remove(int index) {
-<<<<<<< HEAD
-=======
         Objects.checkIndex(index, size());
->>>>>>> 0a61062b
         final long stamp = lock.writeLock();
         try {
             Objects.checkIndex(index, size);
@@ -328,17 +233,11 @@
         return (int) SIZE.getAcquire(this);
     }
 
-    private void updateSize(int v) {
-        SIZE.setRelease(this, v);
-    }
-
     @Override
     public boolean isEmpty() {
         return size() == 0;
     }
 
-<<<<<<< HEAD
-=======
     private void updateSize(int v) {
         SIZE.setOpaque(this, v);
     }
@@ -352,7 +251,6 @@
         return (E[]) ARRAY.getOpaque(this);
     }
 
->>>>>>> 0a61062b
     @Override
     public boolean contains(Object o) {
         return indexOf(o) >= 0;
@@ -488,21 +386,6 @@
     private void addAll0(int index, Collection<? extends E> c) {
         int ts = c.size();
 
-<<<<<<< HEAD
-        E[] es = elements;
-        final int s = size, newSize = s + ts;
-
-        if (ts > es.length - s)
-            elements = es = allocateNextArray(es, newSize);
-        int numMoved = s - index;
-        if (numMoved > 0)
-            System.arraycopy(es, index,
-                    es, index + ts,
-                    numMoved);
-        int i = index;
-        for (E e : c)
-            es[i++] = e;
-=======
         E[] elementData = elements;
         final int s = size, newSize = s + ts;
 
@@ -519,7 +402,6 @@
         int i = index;
         for (E e : c)
             elementData[i++] = e;
->>>>>>> 0a61062b
         updateSize(newSize);
     }
 
@@ -631,23 +513,17 @@
         }
         return true;
     }
-<<<<<<< HEAD
-    private void shiftTailOverGap(E[] es, int lo, int hi) {
-        final int newSize = hi - (hi - lo);
-        Arrays.fill(es, newSize, hi, null);
-=======
     private void shiftTailOverGap(Object[] es, int lo, int hi) {
         int newSize = hi - (hi - lo);
         for (int i = newSize; i < hi; i++)
             es[i] = null;
->>>>>>> 0a61062b
         updateSize(newSize);
     }
     private E[] allocateNextArray(E[] oldArray, int minCapacity) {
         int oldCapacity = oldArray.length,
                 newCapacity = Math.max(
                         minCapacity,
-                        oldCapacity + 1);
+                        oldCapacity + (oldCapacity >>> 1));
         return Arrays.copyOf(oldArray, newCapacity);
     }
     @Override
@@ -658,15 +534,12 @@
 
     @Override
     public List<E> subList(int fromIndex, int toIndex) {
-        final long stamp = lock.readLock();
-        try {
-<<<<<<< HEAD
-            Objects.checkFromToIndex(fromIndex, toIndex, size);
-=======
+        Objects.checkFromToIndex(fromIndex, toIndex, size());
+        long stamp = lock.readLock();
+        try {
             int sz = size;
 
             Objects.checkFromToIndex(fromIndex, toIndex, sz);
->>>>>>> 0a61062b
 
             // to prevent memory leaks (by holding the current list)
             // we honestly copy (I was also too lazy to implement another list)
@@ -679,8 +552,6 @@
     }
 
     @Override
-<<<<<<< HEAD
-=======
     public void forEach(Consumer<? super E> action) {
         Objects.requireNonNull(action);
         long stamp = lock.readLock();
@@ -694,7 +565,6 @@
     }
 
     @Override
->>>>>>> 0a61062b
     public Spliterator<E> spliterator() {
         return Spliterators.spliterator(this,
                 Spliterator.ORDERED |
@@ -705,8 +575,7 @@
     private static class ListItr<E> implements ListIterator<E> {
         private final ConcurrentArrayList<E> list;
         private E prev, next;
-        private int index;
-        private boolean focused;
+        private int index, lastRet = -1;
 
         ListItr(ConcurrentArrayList<E> list, int startIndex) {
             this.list = list;
@@ -726,21 +595,17 @@
 
         @Override
         public E next() {
-            final E e = next;
-            if (e == null)
-                throw new NoSuchElementException();
-            ++index;
-            focused = true;
+            E e = next;
+            if (e == null) throw new NoSuchElementException();
+            lastRet = ++index;
             advance();
             return e;
         }
         @Override
         public E previous() {
-            final E e = prev;
-            if (e == null)
-                throw new NoSuchElementException();
-            --index;
-            focused = true;
+            E e = prev;
+            if (e == null) throw new NoSuchElementException();
+            lastRet = --index;
             advance();
             return e;
         }
@@ -757,74 +622,53 @@
 
         @Override
         public void remove() {
-            if (!focused)
-                throw new IllegalStateException();
-            final int i = index;
+            final int i = lastRet;
+            if (i < 0) throw new IllegalStateException();
+            StampedLock lock = list.lock;
+            final long stamp = lock.writeLock();
             try {
-<<<<<<< HEAD
-                list.remove(i);
-=======
                 if (i < list.size)
                     list.fastRemove(i);
->>>>>>> 0a61062b
             } finally {
-                focused = false;
+                lock.unlockWrite(stamp);
             }
+            lastRet = -1;
         }
 
         @Override
         public void set(E e) {
-            if (!focused)
-                throw new IllegalStateException();
-            final int i = index;
+            final int i = lastRet;
+            if (i < 0) throw new IllegalStateException();
+            StampedLock lock = list.lock;
+            final long stamp = lock.writeLock();
             try {
-<<<<<<< HEAD
-                list.set(i, e);
-=======
                 if (i < list.size)
                     list.elements[i] = e;
->>>>>>> 0a61062b
             } finally {
-                focused = false;
+                lock.unlockWrite(stamp);
             }
+            lastRet = -1;
         }
 
         @Override
         public void add(E e) {
-            if (!focused)
-                throw new IllegalStateException();
-            final int i = index;
+            final int i = lastRet;
+            if (i < 0) throw new IllegalStateException();
+            StampedLock lock = list.lock;
+            final long stamp = lock.writeLock();
             try {
-<<<<<<< HEAD
-                list.addTo(i, e);
-=======
                 if (i < list.size)
                     list.addTo(i, e);
->>>>>>> 0a61062b
             } finally {
-                focused = false;
+                lock.unlockWrite(stamp);
             }
+            lastRet = -1;
         }
 
         private void advance() {
             final int i = index, p = i - 1;
             record Pair<E>(E prev, E next) { }
 
-<<<<<<< HEAD
-            final Runnable command = list.readLock(() -> {
-                final int n = list.size;
-                final E[] es = list.elements;
-
-                final E prev = p < 0  ? null : es[p];
-                final E next = i >= n ? null : es[i];
-
-                return () -> {
-                    this.next = next;
-                    this.prev = prev;
-                };
-            }, 4);
-            command.run();
-=======
             final Pair<E> pair = list.readLock(() -> {
                 int u = list.size();
                 // VarHandle.loadLoadFence();
@@ -837,7 +681,6 @@
             });
             next = pair.next;
             prev = pair.prev;
->>>>>>> 0a61062b
         }
     }
     private static final VarHandle SIZE, ARRAY;
@@ -846,11 +689,8 @@
             MethodHandles.Lookup l = MethodHandles.lookup();
             SIZE = l.findVarHandle(ConcurrentArrayList.class,
                     "size", int.class);
-<<<<<<< HEAD
-=======
             ARRAY = l.findVarHandle(ConcurrentArrayList.class,
                     "elements", Object[].class);
->>>>>>> 0a61062b
         } catch (ReflectiveOperationException e) {
             throw new ExceptionInInitializerError(e);
         }
